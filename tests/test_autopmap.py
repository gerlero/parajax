import multiprocessing
from typing import Literal

import jax
import jax.numpy as jnp
import pytest
from parajax import autopmap

jax.config.update("jax_num_cpu_devices", multiprocessing.cpu_count())


@pytest.mark.parametrize("x", [jnp.arange(97), jnp.arange(97 * 2).reshape(97, 2)])
def test_square(x: jnp.ndarray) -> None:
    @autopmap
    def square(x: float | jax.Array) -> float | jax.Array:
        return x**2

    y = square(x)
    y = square(x)
    assert jnp.all(y == x**2)

    square = jax.jit(square)
    y = square(x)
    y = square(x)
    assert jnp.all(y == x**2)


def test_multiple_args() -> None:
    @autopmap
    def add_mul(
        x: float | jax.Array, y: float | jax.Array
    ) -> tuple[float | jax.Array, float | jax.Array]:
        return x + y, x * y

    x = jnp.arange(97)
    y = jnp.arange(97, 0, -1)
    sum_, prod = add_mul(x, y)
    assert jnp.all(sum_ == 97)
    assert jnp.all(prod == x * y)


def test_vmap_compatibility() -> None:
    @jax.vmap
    def f(
        x: tuple[float | jax.Array, float | jax.Array], *, z: float | jax.Array
    ) -> dict[str, float | jax.Array]:
        return {"result": x[0] + x[1] + z}

    x = jnp.arange(97)
    y = jnp.arange(97, 0, -1)
    z = jnp.arange(97, 194)

    assert jnp.all(autopmap(f)((x, y), z=z)["result"] == f((x, y), z=z)["result"])


@pytest.mark.parametrize("max_devices", [None, 1, 2])
<<<<<<< HEAD
@pytest.mark.parametrize("remainder_strategy", ["pad", "tail", "drop", "strict"])
=======
@pytest.mark.parametrize("remainder_strategy", ["pad", "drop", "strict"])
@pytest.mark.parametrize("gather", [False, True])
>>>>>>> b913ba95
def test_options(
    *,
    max_devices: int,
    remainder_strategy: Literal["pad", "drop", "strict"],
    gather: bool,
) -> None:
    @autopmap(
        max_devices=max_devices, remainder_strategy=remainder_strategy, gather=gather
    )
    def square(x: float | jax.Array) -> float | jax.Array:
        return x**2

    x = jnp.arange(4 if remainder_strategy in {"drop", "strict"} else 97)
    y = square(x)

    assert jnp.all(y == x**2)


def test_invalid() -> None:
    with pytest.raises(ValueError, match="max_devices"):
        autopmap(max_devices=0)(lambda x: x)

    with pytest.raises(ValueError, match="remainder_strategy"):
        autopmap(remainder_strategy="invalid")(lambda x: x)  # ty: ignore[invalid-argument-type]

    @autopmap
    def f(x: jax.Array, y: jax.Array) -> jax.Array:
        return x + y

    with pytest.raises(ValueError, match="mismatched"):
        f(jnp.arange(10), jnp.arange(5))

    f2 = autopmap(remainder_strategy="strict", max_devices=2)(lambda x: x)
    with pytest.raises(ValueError, match="strict"):
        f2(jnp.arange(3))

    with pytest.raises(ValueError, match="no arguments"):
        autopmap(lambda: None)()

    with pytest.raises(ValueError, match="max_devices"):
        autopmap(max_devices=1000)(lambda x: x)(jnp.arange(10))<|MERGE_RESOLUTION|>--- conflicted
+++ resolved
@@ -54,21 +54,13 @@
 
 
 @pytest.mark.parametrize("max_devices", [None, 1, 2])
-<<<<<<< HEAD
-@pytest.mark.parametrize("remainder_strategy", ["pad", "tail", "drop", "strict"])
-=======
 @pytest.mark.parametrize("remainder_strategy", ["pad", "drop", "strict"])
-@pytest.mark.parametrize("gather", [False, True])
->>>>>>> b913ba95
 def test_options(
     *,
     max_devices: int,
     remainder_strategy: Literal["pad", "drop", "strict"],
-    gather: bool,
 ) -> None:
-    @autopmap(
-        max_devices=max_devices, remainder_strategy=remainder_strategy, gather=gather
-    )
+    @autopmap(max_devices=max_devices, remainder_strategy=remainder_strategy)
     def square(x: float | jax.Array) -> float | jax.Array:
         return x**2
 
